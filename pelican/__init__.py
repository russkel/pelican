import argparse
import os
import sys
import re
import time

from pelican import signals

from pelican.generators import (ArticlesGenerator, PagesGenerator,
        StaticGenerator, PdfGenerator)
from pelican.settings import read_settings, _DEFAULT_CONFIG
from pelican.utils import clean_output_dir, files_changed
from pelican.writers import Writer
from pelican import log

__major__ = 3
__minor__ = 0
__version__ = "{0}.{1}".format(__major__, __minor__)


class Pelican(object):
    def __init__(self, settings=None, path=None, theme=None, output_path=None,
            markup=None, delete_outputdir=False, plugin_path=None):
        """Read the settings, and performs some checks on the environment
        before doing anything else.
        """
        if settings is None:
            settings = _DEFAULT_CONFIG

        self.path = path or settings['PATH']
        if not self.path:
            raise Exception('You need to specify a path containing the content'
                    ' (see pelican --help for more information)')

        if self.path.endswith('/'):
            self.path = self.path[:-1]

        # define the default settings
        self.settings = settings

        self._handle_deprecation()

        self.theme = theme or settings['THEME']
        output_path = output_path or settings['OUTPUT_PATH']
        self.output_path = os.path.realpath(output_path)
        self.markup = markup or settings['MARKUP']
        self.delete_outputdir = delete_outputdir \
                                    or settings['DELETE_OUTPUT_DIRECTORY']

        # find the theme in pelican.theme if the given one does not exists
        if not os.path.exists(self.theme):
            theme_path = os.sep.join([os.path.dirname(
                os.path.abspath(__file__)), "themes/%s" % self.theme])
            if os.path.exists(theme_path):
                self.theme = theme_path
            else:
                raise Exception("Impossible to find the theme %s" % theme)
        
        self.init_plugins()
        signals.initialized.send(self)

    def init_plugins(self):
        self.plugins = self.settings['PLUGINS']
        for plugin in self.plugins:
            # if it's a string, then import it
            if isinstance(plugin, str):
                log.debug("Loading plugin `{0}' ...".format(plugin))
                plugin = __import__(plugin, globals(), locals(), 'module')

            log.debug("Registering plugin `{0}' ...".format(plugin.__name__))
            plugin.register()

    def _handle_deprecation(self):

        if self.settings.get('CLEAN_URLS', False):
            log.warning('Found deprecated `CLEAN_URLS` in settings. Modifing'
                        ' the following settings for the same behaviour.')

            self.settings['ARTICLE_URL'] = '{slug}/'
            self.settings['ARTICLE_LANG_URL'] = '{slug}-{lang}/'
            self.settings['PAGE_URL'] = 'pages/{slug}/'
            self.settings['PAGE_LANG_URL'] = 'pages/{slug}-{lang}/'

            for setting in ('ARTICLE_URL', 'ARTICLE_LANG_URL', 'PAGE_URL',
                            'PAGE_LANG_URL'):
                log.warning("%s = '%s'" % (setting, self.settings[setting]))

        if self.settings.get('ARTICLE_PERMALINK_STRUCTURE', False):
            log.warning('Found deprecated `ARTICLE_PERMALINK_STRUCTURE` in'
                        ' settings.  Modifing the following settings for'
                        ' the same behaviour.')

            structure = self.settings['ARTICLE_PERMALINK_STRUCTURE']

            # Convert %(variable) into {variable}.
            structure = re.sub('%\((\w+)\)s', '{\g<1>}', structure)

            # Convert %x into {date:%x} for strftime
            structure = re.sub('(%[A-z])', '{date:\g<1>}', structure)

            # Strip a / prefix
            structure = re.sub('^/', '', structure)

            for setting in ('ARTICLE_URL', 'ARTICLE_LANG_URL', 'PAGE_URL',
                            'PAGE_LANG_URL', 'ARTICLE_SAVE_AS',
                            'ARTICLE_LANG_SAVE_AS', 'PAGE_SAVE_AS',
                            'PAGE_LANG_SAVE_AS'):
                self.settings[setting] = os.path.join(structure,
                                                      self.settings[setting])
                log.warning("%s = '%s'" % (setting, self.settings[setting]))

    def run(self):
        """Run the generators and return"""

        context = self.settings.copy()
        generators = [
            cls(
                context,
                self.settings,
                self.path,
                self.theme,
                self.output_path,
                self.markup,
                self.delete_outputdir
            ) for cls in self.get_generator_classes()
        ]

        for p in generators:
            if hasattr(p, 'generate_context'):
                p.generate_context()

        # erase the directory if it is not the source and if that's
        # explicitely asked
        if (self.delete_outputdir and not
                os.path.realpath(self.path).startswith(self.output_path)):
            clean_output_dir(self.output_path)

        writer = self.get_writer()

        for p in generators:
            if hasattr(p, 'generate_output'):
                p.generate_output(writer)

    def get_generator_classes(self):
        generators = [ArticlesGenerator, PagesGenerator, StaticGenerator]
        if self.settings['PDF_GENERATOR']:
            generators.append(PdfGenerator)
        return generators

    def get_writer(self):
        return Writer(self.output_path, settings=self.settings)
    

def main():
    parser = argparse.ArgumentParser(description="""A tool to generate a
    static blog, with restructured text input files.""",
        formatter_class=argparse.ArgumentDefaultsHelpFormatter)

    parser.add_argument(dest='path', nargs='?',
        help='Path where to find the content files.')
    parser.add_argument('-t', '--theme-path', dest='theme',
        help='Path where to find the theme templates. If not specified, it'
             'will use the default one included with pelican.')
    parser.add_argument('-o', '--output', dest='output',
<<<<<<< HEAD
        help='Where to output the generated files. If not specified, a '
             'directory will be created, named "output" in the current path.')
    parser.add_argument('-m', '--markup', dest='markup',
        help='The list of markup language to use (rst or md). Please indicate '
             'them separated by commas.')
    parser.add_argument('-s', '--settings', dest='settings',
        help='The settings of the application.')
    parser.add_argument('-d', '--delete-output-directory',
                        dest='delete_outputdir',
=======
        help='Where to output the generated files. If not specified, a directory'
             ' will be created, named "output" in the current path.')
    parser.add_argument('-m', '--markup', default=None, dest='markup',
        help='the list of markup language to use (rst or md). Please indicate '
             'them separated by commas')
    parser.add_argument('-s', '--settings', dest='settings', default='',
        help='the settings of the application.')
    parser.add_argument('-d', '--delete-output-directory', dest='delete_outputdir',
>>>>>>> c522ce7f
        action='store_true', help='Delete the output directory.')
    parser.add_argument('-v', '--verbose', action='store_const',
                        const=log.INFO, dest='verbosity',
                        help='Show all messages.')
    parser.add_argument('-q', '--quiet', action='store_const',
                        const=log.CRITICAL, dest='verbosity',
                        help='Show only critical errors.')
    parser.add_argument('-D', '--debug', action='store_const',
                        const=log.DEBUG, dest='verbosity',
                        help='Show all message, including debug messages.')
    parser.add_argument('--version', action='version', version=__version__,
            help='Print the pelican version and exit.')
    parser.add_argument('-r', '--autoreload', dest='autoreload',
                        action='store_true',
                        help="Relaunch pelican each time a modification occurs"
                             " on the content files.")
    args = parser.parse_args()

    log.init(args.verbosity)
    # Split the markup languages only if some have been given. Otherwise,
    # populate the variable with None.
    markup = [a.strip().lower() for a in args.markup.split(',')]\
              if args.markup else None

    settings = read_settings(args.settings)

    cls = settings.get('PELICAN_CLASS')
    if isinstance(cls, basestring):
        module, cls_name = cls.rsplit('.', 1)
        module = __import__(module)
        cls = getattr(module, cls_name)

    try:
        pelican = cls(settings, args.path, args.theme, args.output, markup,
                args.delete_outputdir)
        if args.autoreload:
            while True:
                try:
                    # Check source dir for changed files ending with the given
                    # extension in the settings. In the theme dir is no such
                    # restriction; all files are recursively checked if they
                    # have changed, no matter what extension the filenames
                    # have.
                    if files_changed(pelican.path, pelican.markup) or \
                            files_changed(pelican.theme, ['']):
                        pelican.run()
                    time.sleep(.5)  # sleep to avoid cpu load
                except KeyboardInterrupt:
                    break
        else:
            pelican.run()
    except Exception, e:
        log.critical(unicode(e))

        if (args.verbosity == log.DEBUG):
            raise
        else:
            sys.exit(getattr(e, 'exitcode', 1))<|MERGE_RESOLUTION|>--- conflicted
+++ resolved
@@ -55,7 +55,7 @@
                 self.theme = theme_path
             else:
                 raise Exception("Impossible to find the theme %s" % theme)
-        
+
         self.init_plugins()
         signals.initialized.send(self)
 
@@ -149,7 +149,7 @@
 
     def get_writer(self):
         return Writer(self.output_path, settings=self.settings)
-    
+
 
 def main():
     parser = argparse.ArgumentParser(description="""A tool to generate a
@@ -162,7 +162,6 @@
         help='Path where to find the theme templates. If not specified, it'
              'will use the default one included with pelican.')
     parser.add_argument('-o', '--output', dest='output',
-<<<<<<< HEAD
         help='Where to output the generated files. If not specified, a '
              'directory will be created, named "output" in the current path.')
     parser.add_argument('-m', '--markup', dest='markup',
@@ -172,16 +171,6 @@
         help='The settings of the application.')
     parser.add_argument('-d', '--delete-output-directory',
                         dest='delete_outputdir',
-=======
-        help='Where to output the generated files. If not specified, a directory'
-             ' will be created, named "output" in the current path.')
-    parser.add_argument('-m', '--markup', default=None, dest='markup',
-        help='the list of markup language to use (rst or md). Please indicate '
-             'them separated by commas')
-    parser.add_argument('-s', '--settings', dest='settings', default='',
-        help='the settings of the application.')
-    parser.add_argument('-d', '--delete-output-directory', dest='delete_outputdir',
->>>>>>> c522ce7f
         action='store_true', help='Delete the output directory.')
     parser.add_argument('-v', '--verbose', action='store_const',
                         const=log.INFO, dest='verbosity',
