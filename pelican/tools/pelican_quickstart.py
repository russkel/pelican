--- conflicted
+++ resolved
@@ -9,13 +9,12 @@
 
 from pelican import __version__
 
-_TEMPLATES_DIR = os.path.join(os.path.dirname(os.path.abspath(__file__)), \
+_TEMPLATES_DIR = os.path.join(os.path.dirname(os.path.abspath(__file__)),
                               "templates")
 
-
 CONF = {
-    'pelican' : 'pelican',
-    'pelicanopts' : '',
+    'pelican': 'pelican',
+    'pelicanopts': '',
     'basedir': '.',
     'ftp_host': 'localhost',
     'ftp_user': 'anonymous',
@@ -24,8 +23,8 @@
     'ssh_port': 22,
     'ssh_user': 'root',
     'ssh_target_dir': '/var/www',
-    'dropbox_dir' : '~/Dropbox/Public/',
-    'default_pagination' : 10,
+    'dropbox_dir': '~/Dropbox/Public/',
+    'default_pagination': 10,
     'siteurl': '',
     'lang': 'en'
 }
@@ -77,7 +76,7 @@
                 if l and len(r) != l:
                     print('You must enter a {0} letters long string'.format(l))
                 else:
-                   break
+                    break
 
         return r
 
@@ -148,14 +147,16 @@
 
 This script will help you create a new Pelican-based website.
 
-Please answer the following questions so this script can generate the files needed by Pelican.
+Please answer the following questions so this script can generate the files
+needed by Pelican.
 
     '''.format(v=__version__))
 
     project = os.path.join(os.environ.get('VIRTUAL_ENV', '.'), '.project')
     if os.path.isfile(project):
         CONF['basedir'] = open(project, 'r').read().rstrip("\n")
-        print('Using project associated with current virtual environment. Will save to:\n%s\n' % CONF['basedir'])
+        print('Using project associated with current virtual environment.'
+              'Will save to:\n%s\n' % CONF['basedir'])
     else:
         CONF['basedir'] = os.path.abspath(ask('Where do you want to create your new web site?', answer=str, default=args.path))
 
@@ -200,14 +201,11 @@
         print('Error: {0}'.format(e))
 
     try:
-<<<<<<< HEAD
         with codecs.open(os.path.join(CONF['basedir'], 'pelicanconf.py'), 'w', 'utf-8') as fd:
-=======
-        with open(os.path.join(CONF['basedir'], 'pelicanconf.py'), 'w') as fd:
             conf_python = dict()
             for key, value in CONF.iteritems():
                 conf_python[key] = repr(value)
->>>>>>> b349bdd8
+
             for line in get_template('pelicanconf.py'):
                 template = string.Template(line)
                 fd.write(template.safe_substitute(conf_python))
